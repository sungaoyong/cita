--- conflicted
+++ resolved
@@ -79,13 +79,6 @@
 
 fn main() {
     micro_service_init!("cita-auth", "CITA:auth");
-
-<<<<<<< HEAD
-=======
-    // log4rs config
-    logger::init_config("cita-auth");
-    info!("CITA:auth");
->>>>>>> 51d76f81
     // init app
     let matches = App::new("auth")
         .version("0.1")
